use std::collections::BTreeMap;
use std::sync::{Arc, RwLock};

<<<<<<< HEAD
use chain_core::property::{self, BlockId, HasTransaction};
use chain_impl_mockchain::{leadership, ledger, setting};
=======
use chain_core::property::{
    Block as _, HasHeader as _, HasMessages as _, Settings as _, State as _,
};
use chain_impl_mockchain::state::State;
>>>>>>> 47cdd1c2
use chain_storage::{error as storage, memory::MemoryBlockStore, store::BlockStore};
use chain_storage_sqlite::SQLiteBlockStore;

use crate::blockcfg::{genesis_data::GenesisData, mock::Mockchain, BlockConfig};

<<<<<<< HEAD
/// this structure holds all the state of the blockchains
///
/// It is meant to always be valid.
pub struct State<B: BlockConfig> {
    /// The current chain state corresponding to our tip.
    pub ledger: Arc<RwLock<B::Ledger>>,
    /// the setting of the blockchain corresponding to out tip
    pub settings: Arc<RwLock<B::Settings>>,
    pub leaders: B::Leader,
}

impl<B> State<B>
where
    B: BlockConfig,
    <B::Ledger as property::Ledger>::Update: Clone,
    <B::Settings as property::Settings>::Update: Clone,
    <B::Leader as property::LeaderSelection>::Update: Clone,
{
    fn apply_block(
        &mut self,
        block: &B::Block,
    ) -> (
        <B::Leader as property::LeaderSelection>::Update,
        <B::Ledger as property::Ledger>::Update,
        <B::Settings as property::Settings>::Update,
    ) {
        use chain_core::property::{LeaderSelection, Ledger, Settings};

        // FIXME: deadlock risk. But this issue will go away
        // when we merge the states.

        let leadership_diff = self.leaders.diff(&block).unwrap();

        let mut ledger = self.ledger.write().unwrap();
        let ledger_diff = { ledger.diff(block.transactions()).unwrap() };

        let mut settings = self.settings.write().unwrap();
        let setting_diff = settings.diff(&block).unwrap();

        self.leaders.apply(leadership_diff.clone()).unwrap();
        ledger.apply(ledger_diff.clone()).unwrap();
        settings.apply(setting_diff.clone()).unwrap();

        (leadership_diff, ledger_diff, setting_diff)
    }
}

=======
>>>>>>> 47cdd1c2
pub struct Blockchain<B: BlockConfig> {
    /// the storage for the overall blockchains (blocks)
    pub storage: Arc<RwLock<Box<BlockStore<Block = B::Block> + Send + Sync>>>,

    // TODO use multiverse here
    pub state: B::State,

    /// Incoming blocks whose parent does not exist yet. Sorted by
    /// parent hash to allow quick look up of the children of a
    /// parent.
    ///
    /// FIXME: need some way to GC unconnected blocks after a while.
    pub unconnected_blocks: BTreeMap<B::BlockHash, BTreeMap<B::BlockHash, B::Block>>,
}

pub type BlockchainR<B> = Arc<RwLock<Blockchain<B>>>;

// FIXME: copied from cardano-cli
pub const LOCAL_BLOCKCHAIN_TIP_TAG: &'static str = "tip";

/*
impl State<Mockchain> {
    pub fn new(genesis: &GenesisData) -> Self {
        let ledger = Arc::new(RwLock::new(ledger::Ledger::new(genesis.initial_utxos())));

        let settings = Arc::new(RwLock::new(setting::Settings::new()));

        let leaders = leadership::genesis::GenesisLeaderSelection::new(
            genesis.leaders().cloned().collect(),
            ledger.clone(),
            settings.clone(),
            HashSet::new(), // initial_stake_pools
            HashMap::new(), // initial_stake_keys
        )
        .unwrap();

        State {
            ledger,
            settings,
            leaders: leaders,
        }
    }
}*/

impl Blockchain<Mockchain> {
<<<<<<< HEAD
    pub fn new(genesis_data: GenesisData, storage_dir: &Option<std::path::PathBuf>) -> Self {
        let mut state = State::new(&genesis_data);

        let storage: Box<BlockStore<Block = <Mockchain as BlockConfig>::Block> + Send + Sync>;
        match storage_dir {
            None => {
                info!("storing blockchain in memory");
                storage = Box::new(MemoryBlockStore::new());
            }
            Some(dir) => {
                std::fs::create_dir_all(dir).unwrap();
                let mut sqlite = dir.clone();
                sqlite.push("blocks.sqlite");
                let path = sqlite.to_str().unwrap();
                info!("storing blockchain in '{}'", path);
                storage = Box::new(SQLiteBlockStore::new(path));
            }
        };

        if let Some(tip_hash) = storage.get_tag(LOCAL_BLOCKCHAIN_TIP_TAG).unwrap() {
            debug!("restoring state at tip {}", tip_hash);

            // FIXME: should restore from serialized chain state once we have it.
            for info in storage
                .iterate_range(&<Mockchain as BlockConfig>::BlockHash::zero(), &tip_hash)
                .unwrap()
            {
                let info = info.unwrap();
                state.apply_block(&storage.get_block(&info.block_hash).unwrap().0);
            }
        }

        Blockchain {
            genesis_data: genesis_data,
            storage: Arc::new(RwLock::new(storage)),
=======
    pub fn new(genesis_data: GenesisData) -> Self {
        let state = State::new();
        let block_0 = genesis_data.to_block_0();
        let state = state
            .apply_block(&block_0.header, block_0.messages())
            .unwrap();

        let mut storage = MemoryBlockStore::new();
        storage.put_block(&block_0);

        Blockchain {
            storage: storage,
>>>>>>> 47cdd1c2
            state: state,
            unconnected_blocks: BTreeMap::default(),
        }
    }
}

impl<B: BlockConfig> Blockchain<B> {
    pub fn handle_incoming_block(&mut self, block: B::Block) -> Result<(), storage::Error> {
        let block_hash = block.id();
        let parent_hash = block.parent_id();

        if parent_hash == B::BlockHash::zero() || self.block_exists(&parent_hash)? {
            self.handle_connected_block(block_hash, block);
        } else {
            self.sollicit_block(&parent_hash);
            self.unconnected_blocks
                .entry(parent_hash)
                .or_insert(BTreeMap::new())
                .insert(block_hash, block);
        }
        Ok(())
    }

    /// Handle a block whose ancestors are on disk.
    fn handle_connected_block(&mut self, block_hash: B::BlockHash, block: B::Block) {
<<<<<<< HEAD
        use chain_core::property::{Block, Settings};

        let current_tip = self.state.settings.read().unwrap().tip();

        // Quick optimization: don't do anything if the incoming block
        // is already the tip. Ideally we would bail out if the
        // incoming block is on the tip chain, but there is no quick
        // way to check that.
        if block_hash != current_tip {
            if current_tip == block.parent_id() {
                let (leadership_diff, ledger_diff, setting_diff) = self.state.apply_block(&block);

                self.change_log
                    .push((leadership_diff, ledger_diff, setting_diff));

                let mut storage = self.storage.write().unwrap();
                storage.put_block(&block).unwrap();
                storage
                    .put_tag(LOCAL_BLOCKCHAIN_TIP_TAG, &block_hash)
                    .unwrap();
            } else {
                // TODO chain state restoration ?
                unimplemented!()
=======
        let current_tip = self.state.tip();

        match self.state.apply_block(&block.header(), block.messages()) {
            Ok(state) => {
                self.storage.put_block(&block).unwrap();
                if block_hash != current_tip {
                    self.storage
                        .put_tag(LOCAL_BLOCKCHAIN_TIP_TAG, &block_hash)
                        .unwrap();
                }

                // TODO: update with the multiverse here
                self.state = state;
>>>>>>> 47cdd1c2
            }
            Err(error) => error!("Error with incoming block: {}", error),
        }
    }

    /// return the current tip hash and date
    pub fn get_tip(&self) -> B::BlockHash {
        self.state.tip()
    }
}
impl<B: BlockConfig> Blockchain<B> {
    fn block_exists(&self, block_hash: &B::BlockHash) -> Result<bool, storage::Error> {
        // TODO: we assume as an invariant that if a block exists on
        // disk, its ancestors exist on disk as well. Need to make
        // sure that this invariant is preserved everywhere
        // (e.g. loose block GC should delete blocks in reverse
        // order).
        self.storage.read().unwrap().block_exists(block_hash)
    }

    /// Request a missing block from the network.
    fn sollicit_block(&mut self, _block_hash: &B::BlockHash) {
        //unimplemented!();
    }

    pub fn handle_block_announcement(
        &mut self,
        _header: B::BlockHeader,
    ) -> Result<(), storage::Error> {
        info!("received block announcement, handling not implemented yet");
        Ok(())
    }
}

/*
FIXME: we need to restore this when possible

impl Blockchain<Cardano> {
    pub fn from_storage(genesis_data: GenesisData, storage_config: &StorageConfig) -> Self {
        let storage = Storage::init(storage_config).unwrap();
        let tip = tag::read_hash(&storage, &LOCAL_BLOCKCHAIN_TIP_TAG)
            .unwrap_or(genesis_data.genesis_prev.clone());
        let chain_state =
            restore_chain_state(&storage, &genesis_data, &tip).expect("restoring chain state");
        Blockchain {
            genesis_data,
            storage,
            chain_state,
            unconnected_blocks: BTreeMap::new(),
        }
    }

    /// return the current tip hash and date
    pub fn get_tip(&self) -> BlockHash {
        self.chain_state.last_block.clone()
    }

    pub fn get_storage(&self) -> &Storage {
        &self.storage
    }

    pub fn get_genesis_hash(&self) -> &BlockHash {
        &self.genesis_data.genesis_prev
    }

    /// Handle a block whose ancestors are on disk.
    fn handle_connected_block(&mut self, block_hash: BlockHash, block: Block) {
        // Quick optimization: don't do anything if the incoming block
        // is already the tip. Ideally we would bail out if the
        // incoming block is on the tip chain, but there is no quick
        // way to check that.
        if block_hash != self.chain_state.last_block {
            blob::write(
                &self.storage,
                block_hash.as_hash_bytes(),
                cbor!(block).unwrap().as_ref(),
            )
            .expect("unable to write block to disk");

            // Compute the new chain state. In the common case, the
            // incoming block is a direct successor of the tip, so we
            // just apply the block to our current chain
            // state. Otherwise we use restore_chain_state() to
            // compute the chain state from the last state snapshot on
            // disk.
            let new_chain_state =
                if block.get_header().get_previous_header() == self.chain_state.last_block {
                    let mut new_chain_state = self.chain_state.clone();
                    match new_chain_state.verify_block(&block_hash, &block) {
                        Ok(()) => Ok(new_chain_state),
                        Err(err) => Err(err.into()),
                    }
                } else {
                    restore_chain_state(&self.storage, &self.genesis_data, &block_hash)
                };

            match new_chain_state {
                Ok(new_chain_state) => {
                    assert_eq!(new_chain_state.last_block, block_hash);
                    if new_chain_state.chain_length > self.chain_state.chain_length {
                        info!(
                            "switching to new tip {} ({:?}), previous length {}, new length {}",
                            block_hash,
                            new_chain_state.last_date,
                            self.chain_state.chain_length,
                            new_chain_state.chain_length
                        );
                        self.chain_state = new_chain_state;
                        tag::write_hash(&self.storage, &LOCAL_BLOCKCHAIN_TIP_TAG, &block_hash);
                    } else {
                        info!(
                            "discarding shorter incoming fork {} ({:?}, length {}), tip length {}",
                            block_hash,
                            new_chain_state.last_date,
                            new_chain_state.chain_length,
                            self.chain_state.chain_length
                        );
                    }
                }
                Err(err) => error!(
                    "cannot compute chain state for incoming fork {}: {:?}",
                    block_hash, err
                ),
            }
        }

        // Process previously received children of this block.
        if let Some(children) = self.unconnected_blocks.remove(&block_hash) {
            for (child_hash, child_block) in children {
                info!("triggering child block {}", child_hash);
                self.handle_connected_block(child_hash, child_block);
            }
        }
    }

    fn block_exists(&self, block_hash: &BlockHash) -> bool {
        // TODO: we assume as an invariant that if a block exists on
        // disk, its ancestors exist on disk as well. Need to make
        // sure that this invariant is preserved everywhere
        // (e.g. loose block GC should delete blocks in reverse
        // order).
        self.storage
            .block_exists(block_hash.as_hash_bytes())
            .unwrap_or(false)
    }

    /// Request a missing block from the network.
    fn sollicit_block(&mut self, block_hash: &BlockHash) {
        info!("solliciting block {} from the network", block_hash);
        //unimplemented!();
    }
}
*/<|MERGE_RESOLUTION|>--- conflicted
+++ resolved
@@ -1,70 +1,15 @@
 use std::collections::BTreeMap;
 use std::sync::{Arc, RwLock};
 
-<<<<<<< HEAD
-use chain_core::property::{self, BlockId, HasTransaction};
-use chain_impl_mockchain::{leadership, ledger, setting};
-=======
 use chain_core::property::{
-    Block as _, HasHeader as _, HasMessages as _, Settings as _, State as _,
+    Block as _, BlockId as _, HasHeader as _, HasMessages as _, Settings as _, State as _,
 };
 use chain_impl_mockchain::state::State;
->>>>>>> 47cdd1c2
 use chain_storage::{error as storage, memory::MemoryBlockStore, store::BlockStore};
 use chain_storage_sqlite::SQLiteBlockStore;
 
 use crate::blockcfg::{genesis_data::GenesisData, mock::Mockchain, BlockConfig};
 
-<<<<<<< HEAD
-/// this structure holds all the state of the blockchains
-///
-/// It is meant to always be valid.
-pub struct State<B: BlockConfig> {
-    /// The current chain state corresponding to our tip.
-    pub ledger: Arc<RwLock<B::Ledger>>,
-    /// the setting of the blockchain corresponding to out tip
-    pub settings: Arc<RwLock<B::Settings>>,
-    pub leaders: B::Leader,
-}
-
-impl<B> State<B>
-where
-    B: BlockConfig,
-    <B::Ledger as property::Ledger>::Update: Clone,
-    <B::Settings as property::Settings>::Update: Clone,
-    <B::Leader as property::LeaderSelection>::Update: Clone,
-{
-    fn apply_block(
-        &mut self,
-        block: &B::Block,
-    ) -> (
-        <B::Leader as property::LeaderSelection>::Update,
-        <B::Ledger as property::Ledger>::Update,
-        <B::Settings as property::Settings>::Update,
-    ) {
-        use chain_core::property::{LeaderSelection, Ledger, Settings};
-
-        // FIXME: deadlock risk. But this issue will go away
-        // when we merge the states.
-
-        let leadership_diff = self.leaders.diff(&block).unwrap();
-
-        let mut ledger = self.ledger.write().unwrap();
-        let ledger_diff = { ledger.diff(block.transactions()).unwrap() };
-
-        let mut settings = self.settings.write().unwrap();
-        let setting_diff = settings.diff(&block).unwrap();
-
-        self.leaders.apply(leadership_diff.clone()).unwrap();
-        ledger.apply(ledger_diff.clone()).unwrap();
-        settings.apply(setting_diff.clone()).unwrap();
-
-        (leadership_diff, ledger_diff, setting_diff)
-    }
-}
-
-=======
->>>>>>> 47cdd1c2
 pub struct Blockchain<B: BlockConfig> {
     /// the storage for the overall blockchains (blocks)
     pub storage: Arc<RwLock<Box<BlockStore<Block = B::Block> + Send + Sync>>>,
@@ -110,11 +55,10 @@
 }*/
 
 impl Blockchain<Mockchain> {
-<<<<<<< HEAD
     pub fn new(genesis_data: GenesisData, storage_dir: &Option<std::path::PathBuf>) -> Self {
-        let mut state = State::new(&genesis_data);
-
-        let storage: Box<BlockStore<Block = <Mockchain as BlockConfig>::Block> + Send + Sync>;
+        let mut state = State::new();
+
+        let mut storage: Box<BlockStore<Block = <Mockchain as BlockConfig>::Block> + Send + Sync>;
         match storage_dir {
             None => {
                 info!("storing blockchain in memory");
@@ -139,27 +83,19 @@
                 .unwrap()
             {
                 let info = info.unwrap();
-                state.apply_block(&storage.get_block(&info.block_hash).unwrap().0);
-            }
+                let block = &storage.get_block(&info.block_hash).unwrap().0;
+                state = state.apply_block(&block.header, block.messages()).unwrap();
+            }
+        } else {
+            let block_0 = genesis_data.to_block_0();
+            state = state
+                .apply_block(&block_0.header, block_0.messages())
+                .unwrap();
+            storage.put_block(&block_0).unwrap();
         }
 
         Blockchain {
-            genesis_data: genesis_data,
             storage: Arc::new(RwLock::new(storage)),
-=======
-    pub fn new(genesis_data: GenesisData) -> Self {
-        let state = State::new();
-        let block_0 = genesis_data.to_block_0();
-        let state = state
-            .apply_block(&block_0.header, block_0.messages())
-            .unwrap();
-
-        let mut storage = MemoryBlockStore::new();
-        storage.put_block(&block_0);
-
-        Blockchain {
-            storage: storage,
->>>>>>> 47cdd1c2
             state: state,
             unconnected_blocks: BTreeMap::default(),
         }
@@ -185,45 +121,20 @@
 
     /// Handle a block whose ancestors are on disk.
     fn handle_connected_block(&mut self, block_hash: B::BlockHash, block: B::Block) {
-<<<<<<< HEAD
-        use chain_core::property::{Block, Settings};
-
-        let current_tip = self.state.settings.read().unwrap().tip();
-
-        // Quick optimization: don't do anything if the incoming block
-        // is already the tip. Ideally we would bail out if the
-        // incoming block is on the tip chain, but there is no quick
-        // way to check that.
-        if block_hash != current_tip {
-            if current_tip == block.parent_id() {
-                let (leadership_diff, ledger_diff, setting_diff) = self.state.apply_block(&block);
-
-                self.change_log
-                    .push((leadership_diff, ledger_diff, setting_diff));
-
-                let mut storage = self.storage.write().unwrap();
-                storage.put_block(&block).unwrap();
-                storage
-                    .put_tag(LOCAL_BLOCKCHAIN_TIP_TAG, &block_hash)
-                    .unwrap();
-            } else {
-                // TODO chain state restoration ?
-                unimplemented!()
-=======
         let current_tip = self.state.tip();
 
         match self.state.apply_block(&block.header(), block.messages()) {
             Ok(state) => {
-                self.storage.put_block(&block).unwrap();
                 if block_hash != current_tip {
-                    self.storage
+                    let mut storage = self.storage.write().unwrap();
+                    storage.put_block(&block).unwrap();
+                    storage
                         .put_tag(LOCAL_BLOCKCHAIN_TIP_TAG, &block_hash)
                         .unwrap();
                 }
 
                 // TODO: update with the multiverse here
                 self.state = state;
->>>>>>> 47cdd1c2
             }
             Err(error) => error!("Error with incoming block: {}", error),
         }
